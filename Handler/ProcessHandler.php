<?php

namespace FreeAgent\WorkflowBundle\Handler;

use Symfony\Component\Security\Core\SecurityContextInterface;

use FreeAgent\WorkflowBundle\Exception\WorkflowException;
use FreeAgent\WorkflowBundle\Exception\AccessDeniedException;
use FreeAgent\WorkflowBundle\Exception\ValidationException;
use FreeAgent\WorkflowBundle\Flow\Step;
use FreeAgent\WorkflowBundle\Flow\Process;
use FreeAgent\WorkflowBundle\Entity\ModelState;
use FreeAgent\WorkflowBundle\Model\ModelStorage;
use FreeAgent\WorkflowBundle\Model\ModelInterface;

use Doctrine\Common\Collections\ArrayCollection;

/**
 * Contains all logic to handle a process and its steps.
 */
class ProcessHandler implements ProcessHandlerInterface
{
    /**
     * @var \FreeAgent\WorkflowBundle\Flow\Process
     */
    protected $process;

    /**
     * @var \FreeAgent\WorkflowBundle\Model\ModelStorage
     */
    protected $storage;

    /**
     * @var \Symfony\Component\Security\Core\SecurityContextInterface
     */
    protected $security;

    /**
     * Construct.
     *
     * @param Process      $process
     * @param ModelStorage $storage
     */
    public function __construct(Process $process, ModelStorage $storage)
    {
        $this->process = $process;
        $this->storage = $storage;
    }

    /**
     * Set security context.
     *
     * @param SecurityContextInterface $security
     */
    public function setSecurityContext(SecurityContextInterface $security)
    {
        $this->security = $security;
    }

    /**
     * @see FreeAgent\WorkflowBundle\Handler.ProcessHandlerInterface::start()
     */
    public function start(ModelInterface $model)
    {
        $modelState = $this->storage->findCurrentModelState($model, $this->process->getName());

        if ($modelState instanceof ModelState) {
            throw new WorkflowException('The given model as already started this process.');
        }

        $step = $this->getProcessStep($this->process->getStartStep());

        return $this->reachStep($model, $step);
    }

    /**
     * @see FreeAgent\WorkflowBundle\Handler.ProcessHandlerInterface::reachStep()
     */
    public function reachNextState(ModelInterface $model, $stateName)
    {
        $modelState = $this->storage->findCurrentModelState($model, $this->process->getName());

        if ( ! ($modelState instanceof ModelState)) {
            throw new WorkflowException('The given model has not started this process.');
        }

        $currentStep = $this->getProcessStep($modelState->getStepName());

        if (!$currentStep->hasNextState($stateName)) {
            throw new WorkflowException(sprintf('The step "%s" does not contain any next state named "%s".', $currentStep->getName(), $stateName));
        }

        $state = $currentStep->getNextState($stateName);

        // pre validations
        $errors = $this->executeValidations($model, $state->getAdditionalValidations());
        $modelState = null;

        if (count($errors) > 0) {
            $modelState = $this->storage->newModelStateError($model, $this->process->getName(), $state->getTarget()->getName(), $errors);
        } else {
            $modelState = $this->reachStep($model, $state->getTarget());
        }

        return $modelState;
    }

    /**
     * Reach the given step.
     *
     * @param ModelInterface $model
     * @param Step $step
     * @return FreeAgent\WorkflowBundle\Entity\ModelState
     */
    protected function reachStep(ModelInterface $model, Step $step)
    {
        try {
            $this->checkCredentials($step);
        } catch (AccessDeniedException $e) {
            return $this->storage->newModelStateError($model, $this->process->getName(), $step->getName(), array($e));
        }

        $errors = $this->executeValidations($model, $step->getValidations());

        if (0 === count($errors)) {
            $modelState = $this->storage->newModelStateSuccess($model, $this->process->getName(), $step->getName());

            $this->executeStepActions($model, $step);
        } else {
            $modelState = $this->storage->newModelStateError($model, $this->process->getName(), $step->getName(), $errors);

            if ($step->getOnInvalid()) {
                $step = $this->getProcessStep($step->getOnInvalid());
                $modelState = $this->reachStep($model, $step);
            }
        }

        return $modelState;
    }

    /**
     * Returns a step by its name.
     *
     * @param string $stepName
     * @return FreeAgent\WorkflowBundle\Flow\Step
     */
    protected function getProcessStep($stepName)
    {
        $step = $this->process->getStep($stepName);

        if (! ($step instanceof Step)) {
            throw new WorkflowException(sprintf('Can\'t find step named "%s" in process "%s".', $stepName, $this->process->getName()));
        }

        return $step;
    }

    /**
<<<<<<< HEAD
     * Execute some validations.
=======
     * Execute actions of a given step.
     *
     * @param ModelInterface $model
     * @param Step           $step
     */
    protected function executeStepActions(ModelInterface $model, Step $step)
    {
        // update model status
        if ($step->hasModelStatus()) {
            list($method, $constant) = $step->getModelStatus();
            $model->$method(constant($constant));
            $this->storage->flush();
        }

        // run actions
        foreach ($step->getActions() as $action) {
            list($service, $method) = $action;
            $service->$method($model, $step);
        }
    }

    /**
     * Execute validations of a given step.
>>>>>>> fcd31218
     *
     * @param ModelInterface $model
     * @param array          $validations
     *
     * @return array An array of validation exceptions
     */
    protected function executeValidations(ModelInterface $model, array $validations)
    {
        $validationViolations = array();

        foreach ($validations as $validation) {
            list($validator, $method) = $validation;

            try {
                $validator->$method($model);
            } catch (ValidationException $e) {
                $validationViolations[] = $e;
            }
        }

        return $validationViolations;
    }

    /**
     * Check if the user is allowed to reach the step.
     *
     * @param Step $step
     * @throws AccessDeniedException
     */
    protected function checkCredentials(Step $step)
    {
        $roles = $step->getRoles();

        if (!empty($roles) && !$this->security->isGranted($roles)) {
            throw new AccessDeniedException($step->getName());
        }
    }
}<|MERGE_RESOLUTION|>--- conflicted
+++ resolved
@@ -156,9 +156,6 @@
     }
 
     /**
-<<<<<<< HEAD
-     * Execute some validations.
-=======
      * Execute actions of a given step.
      *
      * @param ModelInterface $model
@@ -182,7 +179,6 @@
 
     /**
      * Execute validations of a given step.
->>>>>>> fcd31218
      *
      * @param ModelInterface $model
      * @param array          $validations
