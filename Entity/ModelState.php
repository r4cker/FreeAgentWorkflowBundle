--- conflicted
+++ resolved
@@ -28,22 +28,24 @@
      */
     protected $stepName;
 
-<<<<<<< HEAD
+    /**
+     * @var boolean
+     */
     protected $successful;
 
+    /**
+     * @var \DateTime
+     */
     protected $createdAt;
-=======
-    /**
-     * @var \DateTime
-     */
-    protected $reachedAt;
->>>>>>> 43421d16
 
     /**
      * @var array
      */
     protected $data;
 
+    /**
+     * @var array
+     */
     protected $errors;
 
     /**
@@ -51,7 +53,7 @@
      */
     public function __construct()
     {
-        $this->reachedAt = new \DateTime('now');
+        $this->createdAt = new \DateTime('now');
     }
 
     /**
@@ -167,7 +169,6 @@
 
         $this->data = $data;
     }
-<<<<<<< HEAD
 
     /**
      * Get successful
@@ -212,15 +213,4 @@
 
         $this->errors = $errors;
     }
-
-    /**
-     * PrePersist callback.
-     *
-     */
-    public function prePersist()
-    {
-        $this->createdAt = new \DateTime('now');
-    }
-=======
->>>>>>> 43421d16
 }