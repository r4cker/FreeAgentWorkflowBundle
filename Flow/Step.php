<?php

namespace FreeAgent\WorkflowBundle\Flow;

class Step implements NodeInterface
{
    /**
     * @var string
     */
    protected $name;

    /**
     * @var string
     */
    protected $label;

    /**
     * @var array
     */
    protected $roles;

    /**
     * @var array
     */
    protected $actions;

    /**
     * @var array
     */
    protected $modelStatus;

    /**
     * @var array
     */
    protected $validations;

    /**
     * @var array
     */
    protected $nextStates;

    /**
     * @var string
     */
    protected $onInvalid;

    /**
     * Construct.
     *
     * @param string $name
     * @param string $label
     * @param array  $nextStates
     * @param array  $validations
     * @param array  $actions
     * @param array  $modelStatus
     * @param array  $roles
     * @param string $onInvalid
     */
<<<<<<< HEAD
    public function __construct($name, $label, array $nextStates = array(), array $validations = array(), array $actions = array(), array $roles = array(), $onInvalid = null)
=======
    public function __construct($name, $label, array $nextStates, array $validations = array(), array $actions = array(), array $modelStatus = array(), array $roles = array(), $onInvalid = null)
>>>>>>> fcd31218
    {
        $this->name        = $name;
        $this->label       = $label;
        $this->nextStates  = $nextStates;
        $this->validations = $validations;
        $this->actions     = $actions;
        $this->modelStatus = $modelStatus;
        $this->roles       = $roles;
        $this->onInvalid   = $onInvalid;
    }

    /**
     * @return string
     */
    public function __toString()
    {
        return $this->getLabel();
    }

    /**
     * Get step name
     *
     * @return string
     */
    public function getName()
    {
        return $this->name;
    }

    /**
     * Get step label.
     *
     * @return string
     */
    public function getLabel()
    {
        return $this->label;
    }


    /**
     * Returns all next steps.
     *
     * @return array
     */
    public function getNextStates()
    {
        return $this->nextStates;
    }

    /**
     * Returns true if the given step name is one of the next steps.
     *
     * @param string $stepName
     * @return boolean
     */
    public function hasNextState($stateName)
    {
        return in_array($stateName, array_keys($this->nextStates));
    }

    /**
     * Returns the target of the given state.
     *
     * @param string $stateName
     * @return FreeAgent\WorkflowBundle\Flow\State
     */
    public function getNextState($name)
    {
        return $this->nextStates[$name];
    }

    /**
     * Create and add a new next state.
     *
     * @param string $name
     * @param string $type
     * @param Step $target
     * @param array $validations
     */
    public function addNextState($name, $type, $target, array $validations = array())
    {
        $this->nextStates[$name] = new State($name, $type, $target, $validations);
    }

    /**
     * Return all validations to execute the check the step is reachable.
     *
     * @return array
     */
    public function getValidations()
    {
        return $this->validations;
    }

    /**
     * Returns true if the step requires some validations to be reached.
     *
     * @return boolean
     */
    public function hasValidations()
    {
        return !empty($this->validations);
    }

    /**
     * Returns all actions to execute one the step is reached.
     *
     * @return array
     */
    public function getActions()
    {
        return $this->actions;
    }

    /**
     * Returns true if the step has some actions to execute once it reached.
     *
     * @return boolean
     */
    public function hasActions()
    {
        return !empty($this->actions);
    }

    /**
     * Returns the status updates one the step is reached.
     *
     * @return array
     */
    public function getModelStatus()
    {
        return $this->modelStatus;
    }

    /**
     * Returns true if the step has a status to update once it reached.
     *
     * @return boolean
     */
    public function hasModelStatus()
    {
        return !empty($this->modelStatus);
    }

    /**
     * Returns required roles to reach the step.
     *
     * @return array
     */
    public function getRoles()
    {
        return $this->roles;
    }

    /**
     * Returns the step to reach if validation fail to reach this step.
     *
     * @return string
     */
    public function getOnInvalid()
    {
        return $this->onInvalid;
    }
}<|MERGE_RESOLUTION|>--- conflicted
+++ resolved
@@ -56,11 +56,7 @@
      * @param array  $roles
      * @param string $onInvalid
      */
-<<<<<<< HEAD
-    public function __construct($name, $label, array $nextStates = array(), array $validations = array(), array $actions = array(), array $roles = array(), $onInvalid = null)
-=======
-    public function __construct($name, $label, array $nextStates, array $validations = array(), array $actions = array(), array $modelStatus = array(), array $roles = array(), $onInvalid = null)
->>>>>>> fcd31218
+    public function __construct($name, $label, array $nextStates = array(), array $validations = array(), array $actions = array(), array $modelStatus = array(), array $roles = array(), $onInvalid = null)
     {
         $this->name        = $name;
         $this->label       = $label;
