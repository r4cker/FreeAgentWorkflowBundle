--- conflicted
+++ resolved
@@ -2,11 +2,11 @@
 
 namespace FreeAgent\WorkflowBundle\Flow;
 
+use Doctrine\Common\Collections\ArrayCollection;
+
 use FreeAgent\WorkflowBundle\Model\ModelInterface;
 
-use Doctrine\Common\Collections\ArrayCollection;
-
-class Process implements NodeInterface, ProcessInterface
+class Process implements NodeInterface
 {
     /**
      * @var string
@@ -14,41 +14,32 @@
     protected $name;
 
     /**
-<<<<<<< HEAD
      * @var string
      */
     protected $startStep;
 
     /**
      * @var array
-=======
-     * @var ArrayCollection
->>>>>>> a2983f09
      */
     protected $endSteps;
 
     /**
-     * @var FreeAgent\WorkflowBundle\Handler\StepHandler
+     * @var Doctrine\Common\Collections\ArrayCollection
      */
-    protected $stepHandler;
+    protected $steps;
 
     /**
      * Construct.
      *
      * @param string $name
-     * @param array $steps
+     * @param string $steps
      */
-    public function __construct($name, array $steps, $startStep, $endSteps, $stepHandlerClass)
+    public function __construct($name, array $steps, $startStep, $endSteps)
     {
-<<<<<<< HEAD
         $this->name = $name;
+        $this->steps = new ArrayCollection($steps);
         $this->startStep = $startStep;
         $this->endSteps = $endSteps;
-        $this->stepHandler = new $stepHandlerClass($this->steps);
-=======
-        $this->name  = $name;
-        $this->steps = new ArrayCollection($steps);
->>>>>>> a2983f09
     }
 
     /**
@@ -62,26 +53,6 @@
     }
 
     /**
-     * Get process steps
-     *
-     * @return ArrayCollection
-     */
-    public function getSteps()
-    {
-        return $this->steps;
-    }
-
-    public function start(ModelInterface $model)
-    {
-        return $this->reachStep($model, $this->startStep);
-    }
-
-    public function reachStep(ModelInterface $model, $stepName)
-    {
-        throw new \RuntimeException('TODO :p');
-    }
-
-    /**
      * Returns a step by its name.
      *
      * @param string $stepName
@@ -89,6 +60,6 @@
      */
     public function getStep($stepName)
     {
-        throw new \RuntimeException('TODO :p');
+        return $this->steps->get($stepName);
     }
 }