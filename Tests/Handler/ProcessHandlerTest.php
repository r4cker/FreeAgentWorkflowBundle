<?php

namespace FreeAgent\WorkflowBundle\Tests\Handler;

use FreeAgent\WorkflowBundle\Flow\State;
use FreeAgent\WorkflowBundle\Flow\Process;
use FreeAgent\WorkflowBundle\Flow\Step;
use FreeAgent\WorkflowBundle\Handler\ProcessHandler;
use FreeAgent\WorkflowBundle\Model\ModelStorage;
use FreeAgent\WorkflowBundle\Entity\ModelState;
use FreeAgent\WorkflowBundle\Exception\ValidationException;
use FreeAgent\WorkflowBundle\Tests\TestCase;
Use FreeAgent\WorkflowBundle\Tests\Fixtures\FakeModel;
use FreeAgent\WorkflowBundle\Tests\Fixtures\FakeSecurityContext;
use FreeAgent\WorkflowBundle\Tests\Fixtures\FakeValidator;
use FreeAgent\WorkflowBundle\Tests\Fixtures\FakeAction;

class ProcessHandlerTest extends TestCase
{
    /**
     * @var Doctrine\ORM\EntityManager
     */
    protected $em;

    /**
     * @var FreeAgent\WorkflowBundle\Model\ModelStorage
     */
    protected $modelStorage;

    protected function setUp()
    {
        parent::setUp();

        $this->em = $this->getMockSqliteEntityManager();
        $this->createSchema($this->em);

        $this->modelStorage = new ModelStorage($this->em, 'FreeAgent\WorkflowBundle\Entity\ModelState');
    }

    public function testStart()
    {
        $model = new FakeModel();
        $modelState = $this->getProcessHandler()->start($model);

        $this->assertTrue($modelState instanceof ModelState);
        $this->assertEquals($model->getWorkflowIdentifier(), $modelState->getWorkflowIdentifier());
        $this->assertEquals('document_proccess', $modelState->getProcessName());
        $this->assertEquals('step_create_doc', $modelState->getStepName());
        $this->assertTrue($modelState->getCreatedAt() instanceof \DateTime);
        $this->assertTrue(is_array($modelState->getData()));
        $this->assertEquals(0, count($modelState->getData()));
        $this->assertEquals(FakeModel::STATUS_CREATE, $model->getStatus());
    }

    public function testStartWithData()
    {
        $data = array('some', 'informations');

        $model = new FakeModel();
        $model->data = $data;
        $modelState = $this->getProcessHandler()->start($model);

        $this->assertEquals($data, $modelState->getData());
    }

    /**
     * @expectedException        FreeAgent\WorkflowBundle\Exception\WorkflowException
     * @expectedExceptionMessage The given model as already started this process.
     */
    public function testStartAlreadyStarted()
    {
        $model = new FakeModel();
        $this->modelStorage->newModelStateSuccess($model, 'document_proccess', 'step_create_doc');

        $this->getProcessHandler()->start($model);
    }

    /**
     * @expectedException        FreeAgent\WorkflowBundle\Exception\WorkflowException
     * @expectedExceptionMessage The given model has not started this process.
     */
    public function testReachNextStateNotStarted()
    {
        $model = new FakeModel();

        $this->getProcessHandler()->reachNextState($model, 'step_validate_doc');
    }

    public function testReachNextState()
    {
        $model = new FakeModel();
        $this->modelStorage->newModelStateSuccess($model, 'document_proccess', 'step_create_doc');

        $modelState = $this->getProcessHandler()->reachNextState($model, 'step_validate_doc');

        $this->assertTrue($modelState instanceof ModelState);
        $this->assertEquals('step_validate_doc', $modelState->getStepName());
        $this->assertEquals(FakeModel::STATUS_VALIDATE, $model->getStatus());
    }

    /**
     * @expectedException        FreeAgent\WorkflowBundle\Exception\WorkflowException
     * @expectedExceptionMessage The step "step_create_doc" does not contain any next state named "step_fake".
     */
    public function testReachNextStateInvalidNextStep()
    {
        $model = new FakeModel();
        $this->modelStorage->newModelStateSuccess($model, 'document_proccess', 'step_create_doc');

        $modelState = $this->getProcessHandler()->reachNextState($model, 'step_fake');
    }

    public function testReachNextStateWithActions()
    {
        $step = new Step('sample', 'Sample', array());

        $reflectionClass = new \ReflectionClass('FreeAgent\WorkflowBundle\Flow\Step');
        $property = $reflectionClass->getProperty('actions');
        $property->setAccessible(true);
        $property->setValue($step, array(
            array(new FakeAction(), 'call'),
        ));

        $reflectionClass = new \ReflectionClass('FreeAgent\WorkflowBundle\Handler\ProcessHandler');
        $method = $reflectionClass->getMethod('reachStep');
        $method->setAccessible(true);
        $method->invoke($this->getProcessHandler(), new FakeModel(), $step);

        $this->assertEquals(1, FakeAction::$call);
    }

    public function testReachNextStateError()
    {
        $model = new FakeModel();
        $this->modelStorage->newModelStateSuccess($model, 'document_proccess', 'step_create_doc');

        $modelState = $this->getProcessHandler()->reachNextState($model, 'step_remove_doc');

        $this->assertEquals('step_fake', $modelState->getStepName());
    }

    public function testExecuteValidations()
    {
        $processHandler = $this->getProcessHandler();
        $step = new Step('sample', 'Sample', array());

        $reflectionClass = new \ReflectionClass('FreeAgent\WorkflowBundle\Flow\Step');
        $property = $reflectionClass->getProperty('validations');
        $property->setAccessible(true);
        $property->setValue($step, array(
            array(new FakeValidator(), 'valid'),
        ));

        $reflectionClass = new \ReflectionClass('FreeAgent\WorkflowBundle\Handler\ProcessHandler');
        $method = $reflectionClass->getMethod('executeValidations');
        $method->setAccessible(true);
        $validationViolations = $method->invoke($processHandler, new FakeModel(), $step->getValidations());

        $this->assertTrue(is_array($validationViolations));
        $this->assertEquals(0, count($validationViolations));

        $property->setValue($step, array(
            array(new FakeValidator(), 'invalid'),
        ));

        $validationViolations = $method->invoke($processHandler, new FakeModel(), $step->getValidations());

        $this->assertEquals(1, count($validationViolations));
        $this->assertTrue($validationViolations[0] instanceof ValidationException);
        $this->assertEquals('Validator error!', $validationViolations[0]->getMessage());
    }

    /**
     * @expectedException        FreeAgent\WorkflowBundle\Exception\WorkflowException
     * @expectedExceptionMessage Can't find step named "step_unknow" in process "document_proccess".
     */
    public function testGetProcessStepInvalidStepName()
    {
        $reflectionClass = new \ReflectionClass('FreeAgent\WorkflowBundle\Handler\ProcessHandler');
        $method = $reflectionClass->getMethod('getProcessStep');
        $method->setAccessible(true);
        $method->invoke($this->getProcessHandler(), 'step_unknow');
    }

    protected function getProcessHandler()
    {
        $stepValidateDoc = new Step('step_validate_doc', 'Validate doc',
            array(),
            array(),
            array(),
            array('setStatus', 'FreeAgent\WorkflowBundle\Tests\Fixtures\FakeModel::STATUS_VALIDATE')
        );
        $stepRemoveDoc   = new Step('step_remove_doc', 'Remove doc',
            array(),
            array(array(new FakeValidator(), 'invalid')),
            array(),
            array('setStatus', 'FreeAgent\WorkflowBundle\Tests\Fixtures\FakeModel::STATUS_REMOVE'),
            array(),
            'step_fake'
        );
        $stepFake        = new Step('step_fake', 'Fake', array());
<<<<<<< HEAD
        $stepCreateDoc   = new Step('step_create_doc', 'Create doc');

        $stepCreateDoc->addNextState('step_validate_doc', State::TYPE_STEP, $stepValidateDoc);
        $stepCreateDoc->addNextState('step_remove_doc', State::TYPE_STEP, $stepRemoveDoc);
=======
        $stepCreateDoc   = new Step('step_create_doc', 'Create doc',
            array(
                'step_validate_doc' => array(
                    'type'   => 'step',
                    'target' => $stepValidateDoc,
                ),
                'step_remove_doc' => array(
                    'type'   => 'step',
                    'target' => $stepRemoveDoc,
                )
            ),
            array(),
            array(),
            array('setStatus', 'FreeAgent\WorkflowBundle\Tests\Fixtures\FakeModel::STATUS_CREATE')
        );
>>>>>>> fcd31218

        $process = new Process(
            'document_proccess',
            array(
                'step_create_doc'   => $stepCreateDoc,
                'step_validate_doc' => $stepValidateDoc,
                'step_remove_doc'   => $stepRemoveDoc,
                'step_fake'         => $stepFake,
            ),
            'step_create_doc',
            array('step_validate_doc')
        );

        $processHandler = new ProcessHandler($process, $this->modelStorage);
        $processHandler->setSecurityContext(new FakeSecurityContext());

        return $processHandler;
    }
}<|MERGE_RESOLUTION|>--- conflicted
+++ resolved
@@ -190,6 +190,7 @@
             array(),
             array('setStatus', 'FreeAgent\WorkflowBundle\Tests\Fixtures\FakeModel::STATUS_VALIDATE')
         );
+
         $stepRemoveDoc   = new Step('step_remove_doc', 'Remove doc',
             array(),
             array(array(new FakeValidator(), 'invalid')),
@@ -198,29 +199,17 @@
             array(),
             'step_fake'
         );
+
         $stepFake        = new Step('step_fake', 'Fake', array());
-<<<<<<< HEAD
-        $stepCreateDoc   = new Step('step_create_doc', 'Create doc');
-
+
+        $stepCreateDoc   = new Step('step_create_doc', 'Create doc',
+            array(),
+            array(),
+            array(),
+            array('setStatus', 'FreeAgent\WorkflowBundle\Tests\Fixtures\FakeModel::STATUS_CREATE')
+        );
         $stepCreateDoc->addNextState('step_validate_doc', State::TYPE_STEP, $stepValidateDoc);
         $stepCreateDoc->addNextState('step_remove_doc', State::TYPE_STEP, $stepRemoveDoc);
-=======
-        $stepCreateDoc   = new Step('step_create_doc', 'Create doc',
-            array(
-                'step_validate_doc' => array(
-                    'type'   => 'step',
-                    'target' => $stepValidateDoc,
-                ),
-                'step_remove_doc' => array(
-                    'type'   => 'step',
-                    'target' => $stepRemoveDoc,
-                )
-            ),
-            array(),
-            array(),
-            array('setStatus', 'FreeAgent\WorkflowBundle\Tests\Fixtures\FakeModel::STATUS_CREATE')
-        );
->>>>>>> fcd31218
 
         $process = new Process(
             'document_proccess',
