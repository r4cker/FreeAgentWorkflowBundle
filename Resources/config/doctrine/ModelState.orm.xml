<?xml version="1.0" encoding="UTF-8"?>
<doctrine-mapping xmlns="http://doctrine-project.org/schemas/orm/doctrine-mapping"
                  xmlns:xsi="http://www.w3.org/2001/XMLSchema-instance"
                  xsi:schemaLocation="http://doctrine-project.org/schemas/orm/doctrine-mapping
                                      http://www.doctrine-project.org/schemas/orm/doctrine-mapping.xsd">

    <entity name="FreeAgent\WorkflowBundle\Entity\ModelState"
            table="free_agent_workflow_model_state"
            repository-class="FreeAgent\WorkflowBundle\Model\ModelStateRepository">

        <unique-constraints>
            <unique-constraint name="identifier_process_step_idx" columns="workflow_identifier,process_name,step_name" />
        </unique-constraints>

        <id name="id" type="integer" column="id">
            <generator strategy="AUTO"/>
        </id>

        <field name="workflowIdentifier" column="workflow_identifier" type="string" length="255" />

        <field name="processName" column="process_name" type="string" length="255" />

        <field name="stepName" column="step_name" type="string" length="255" />
<<<<<<< HEAD
        
        <field name="successful" column="successful" type="boolean" />
        
        <field name="createdAt" column="created_at" type="datetime" />
        
        <field name="data" column="data" type="string" />
        
        <field name="errors" column="errors" type="string" />
        
=======

        <field name="reachedAt" column="reached_at" type="datetime" />

        <field name="data" column="data" type="string" nullable="true" />

>>>>>>> 43421d16
    </entity>
</doctrine-mapping><|MERGE_RESOLUTION|>--- conflicted
+++ resolved
@@ -21,7 +21,6 @@
         <field name="processName" column="process_name" type="string" length="255" />
 
         <field name="stepName" column="step_name" type="string" length="255" />
-<<<<<<< HEAD
         
         <field name="successful" column="successful" type="boolean" />
         
@@ -31,12 +30,5 @@
         
         <field name="errors" column="errors" type="string" />
         
-=======
-
-        <field name="reachedAt" column="reached_at" type="datetime" />
-
-        <field name="data" column="data" type="string" nullable="true" />
-
->>>>>>> 43421d16
     </entity>
 </doctrine-mapping>